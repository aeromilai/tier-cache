--- conflicted
+++ resolved
@@ -1,9 +1,4 @@
-<<<<<<< HEAD
 use tiered_cache::{AutoCache, CacheConfig, TierConfig};
-=======
-use std::time::Duration;
-use tiered_cache::{CacheConfig, TierConfig, TieredCache};
->>>>>>> 4e7df6f8
 
 const MB: usize = 1024 * 1024; // 1 megabyte
 
