#![deny(missing_docs)]
#![deny(unsafe_code)]

//! High-performance multi-tiered cache with automatic sizing and async support.

mod config;
mod entry;
mod stats;
mod tier;

pub use config::{CacheConfig, TierConfig};
pub use stats::{CacheStats, TierStats};

use crossbeam_utils::CachePadded;
use lru_mem::HeapSize;
use dashmap::DashMap;
use entry::CacheEntry;
use futures::Future;
use parking_lot::RwLock;
use smallvec::SmallVec;
use std::{hash::Hash, sync::Arc};
use tokio::sync::broadcast;
use tier::Tier;


type TierVec<K, V> = SmallVec<[Arc<CachePadded<Tier<K, V>>>; 4]>;

/// High-performance multi-tiered cache with automatic sizing
pub struct TieredCache<K, V>
where
    K: Hash + Eq + Clone + Send + Sync + HeapSize + 'static,
    V: Clone + Send + Sync + HeapSize + 'static,
{
    tiers: TierVec<K, V>,
    key_to_tier: Arc<DashMap<K, usize>>,
    config: Arc<CacheConfig>,
<<<<<<< HEAD
    update_tx: broadcast::Sender<K>,
    put_lock: parking_lot::RwLock<()>,
=======
    update_tx: Option<broadcast::Sender<K>>,
>>>>>>> 4d7a3eed
}

impl<K, V> TieredCache<K, V>
where
    K: Hash + Eq + Clone + Send + Sync + HeapSize + 'static,
    V: Clone + Send + Sync + HeapSize + 'static,
{
    /// Creates a new cache
    #[inline]
    pub fn new(config: CacheConfig) -> Self {
        let tiers = config
            .tiers
            .iter()
            .map(|tier_config| {
                Arc::new(CachePadded::new(Tier::new(
                    tier_config.total_capacity,
                    tier_config.size_range,
                )))
            })
            .collect();

        // Calculate total cache size in bytes
        let total_cache_size: usize = config.tiers.iter()
            .map(|t| t.total_capacity)
            .sum();

        let tx = config
            .update_channel_size
            .map(|size| broadcast::channel(size).0);

        Self {
            tiers,
            key_to_tier: Arc::new(DashMap::with_capacity(
                total_cache_size / std::mem::size_of::<(K, usize)>()
            )),
            config: Arc::new(config),
            update_tx: tx,
            put_lock: parking_lot::RwLock::new(()),
        }
    }

    /// Gets or updates a cache entry asynchronously
    #[inline]
    pub async fn get_or_update<F, Fut>(&self, key: K, updater: F) -> Option<Arc<V>>
    where
        F: FnOnce() -> Fut,
        Fut: Future<Output = Option<V>>,
    {
        // Fast path: check cache first
        if let Some(value) = self.get(&key) {
            return Some(value);
        }

        // Slow path: update cache
        self.update_value(key, updater).await
    }

    #[inline]
    async fn update_value<F, Fut>(&self, key: K, updater: F) -> Option<Arc<V>>
    where
        F: FnOnce() -> Fut,
        Fut: Future<Output = Option<V>>,
    {
        if let Some(new_value) = updater().await {
            self.put(key.clone(), new_value.clone());
            self.notify_update(key);
            Some(Arc::new(new_value))
        } else {
            None
        }
    }

    /// Puts a value into the cache
    #[inline]
    pub fn put(&self, key: K, value: V) -> Option<V> {
        let size = value.heap_size();
        
        // Fast path: check if size is within any tier
        let tier_idx = self.find_tier_for_size(size)?;
        
        // Acquire write lock for the entire operation
        let _guard = self.put_lock.write();
        
        // Remove from ALL other tiers to ensure consistency
        let mut old_value = None;
        for (i, tier) in self.tiers.iter().enumerate() {
            if i != tier_idx {
                if let Some(removed) = tier.remove(&key) {
                    old_value = Some(removed);
                }
            }
        }
        
        let entry = CacheEntry::new(value, size);
        let tier = &self.tiers[tier_idx];
        
        // Update mapping and insert new value
        self.key_to_tier.insert(key.clone(), tier_idx);
        old_value.or_else(|| tier.put(key, entry))
        
        // Lock is automatically released when _guard goes out of scope
    }

    /// Gets a value from the cache
    #[inline]
    pub fn get(&self, key: &K) -> Option<Arc<V>> {
        // Fast path: direct tier lookup
        let tier_idx = self.key_to_tier.get(key)?;
        let tier = &self.tiers[*tier_idx];
        tier.get(key)
    }

    /// Subscribes to cache updates
    #[inline]
    pub fn subscribe_updates(&self) -> Option<broadcast::Receiver<K>> {
        self.update_tx.as_ref().map(|tx| tx.subscribe())
    }

    #[inline]
    fn notify_update(&self, key: K) {
        self.update_tx.as_ref().map(|tx| tx.send(key));
    }

    #[inline]
    fn find_tier_for_size(&self, size: usize) -> Option<usize> {
        // Optimize for common case of small items
        if !self.tiers.is_empty() && size < self.config.tiers[0].size_range.1 {
            return Some(0);
        }

        // Binary search for larger items
        self.config
            .tiers
            .binary_search_by_key(&size, |tier| tier.size_range.0)
            .ok()
    }

    /// Gets cache statistics
    pub fn stats(&self) -> CacheStats {
        let mut tier_stats = Vec::with_capacity(self.tiers.len());
        let mut total_items = 0;
        let mut total_size = 0;

        for (tier, config) in self.tiers.iter().zip(self.config.tiers.iter()) {
            let stats = tier.stats(config);
            total_items += stats.items;
            total_size += stats.size;
            tier_stats.push(stats);
        }

        CacheStats {
            tier_stats,
            total_items,
            total_size,
        }
    }

    /// Removes a value from the cache
    #[inline]
    pub fn remove(&self, key: &K) -> Option<V> {
        // Acquire write lock for the entire operation
        let _guard = self.put_lock.write();
        
        let tier_idx = self.key_to_tier.remove(key)?;
        let tier = &self.tiers[tier_idx.1];
        tier.remove(key)
        // Lock is automatically released when _guard goes out of scope
    }

    /// Clears the cache
    pub fn clear(&self) {
        for tier in &self.tiers {
            tier.clear();
        }
        self.key_to_tier.clear();
    }
}
<|MERGE_RESOLUTION|>--- conflicted
+++ resolved
@@ -34,12 +34,8 @@
     tiers: TierVec<K, V>,
     key_to_tier: Arc<DashMap<K, usize>>,
     config: Arc<CacheConfig>,
-<<<<<<< HEAD
-    update_tx: broadcast::Sender<K>,
+    update_tx: Option<broadcast::Sender<K>>,
     put_lock: parking_lot::RwLock<()>,
-=======
-    update_tx: Option<broadcast::Sender<K>>,
->>>>>>> 4d7a3eed
 }
 
 impl<K, V> TieredCache<K, V>
