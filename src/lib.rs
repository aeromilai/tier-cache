#![deny(missing_docs)]
#![deny(unsafe_code)]
#![warn(missing_debug_implementations, rust_2018_idioms, missing_docs)]

//! High-performance multi-tiered cache with automatic sizing and async support.

mod config;
mod entry;
mod stats;
mod tier;

pub use config::{CacheConfig, TierConfig};
pub use stats::{CacheStats, TierStats};

use crossbeam_utils::CachePadded;
use dashmap::DashMap;
use entry::CacheEntry;
use futures::Future;
use lru_mem::HeapSize;
use parking_lot::RwLock;
use smallvec::SmallVec;
use std::{hash::Hash, sync::Arc};
use tier::Tier;
use tokio::sync::broadcast;

type TierVec<K, V> = SmallVec<[Arc<CachePadded<Tier<K, V>>>; 4]>;

/// High-performance multi-tiered cache with automatic sizing
<<<<<<< HEAD
#[derive(Debug)]
pub struct AutoCache<K: Hash + Eq, V> {
=======
pub struct TieredCache<K, V>
where
    K: Hash + Eq + Clone + Send + Sync + HeapSize + 'static,
    V: Clone + Send + Sync + HeapSize + 'static,
{
>>>>>>> 4e7df6f8
    tiers: TierVec<K, V>,
    key_to_tier: Arc<DashMap<K, usize>>,
    config: Arc<CacheConfig>,
    update_tx: Option<broadcast::Sender<K>>,
}

impl<K, V> TieredCache<K, V>
where
    K: Hash + Eq + Clone + Send + Sync + HeapSize + 'static,
    V: Clone + Send + Sync + HeapSize + 'static,
{
    /// Creates a new cache
    #[inline]
    #[must_use]
    pub fn new(config: CacheConfig) -> Self {
        let tiers = config
            .tiers
            .iter()
            .map(|tier_config| {
                Arc::new(CachePadded::new(Tier::new(
                    tier_config.total_capacity,
                    tier_config.size_range,
                )))
            })
            .collect();

        // Calculate total cache size in bytes
        let total_cache_size: usize = config.tiers.iter().map(|t| t.total_capacity).sum();

        let tx = config
            .update_channel_size
            .map(|size| broadcast::channel(size).0);

        Self {
            tiers,
            key_to_tier: Arc::new(DashMap::with_capacity(
                total_cache_size / std::mem::size_of::<(K, usize)>(),
            )),
            config: Arc::new(config),
            update_tx: tx,
        }
    }

    /// Gets or updates a cache entry asynchronously
    #[inline]
    pub async fn get_or_update<F, Fut>(&self, key: K, updater: F) -> Option<Arc<V>>
    where
        F: FnOnce() -> Fut,
        Fut: Future<Output = Option<V>>,
    {
        // Fast path: check cache first
        if let Some(value) = self.get(&key) {
            return Some(value);
        }

        // Slow path: update cache
        self.update_value(key, updater).await
    }

    #[inline]
    async fn update_value<F, Fut>(&self, key: K, updater: F) -> Option<Arc<V>>
    where
        F: FnOnce() -> Fut,
        Fut: Future<Output = Option<V>>,
    {
        if let Some(new_value) = updater().await {
            self.put(key.clone(), new_value.clone());
            self.notify_update(key);
            Some(Arc::new(new_value))
        } else {
            None
        }
    }

    /// Puts a value into the cache
    #[inline]
    pub fn put(&self, key: K, value: V) -> Option<V> {
        let size = value.heap_size();

        // Fast path: check if size is within any tier
        let tier_idx = self.find_tier_for_size(size)?;

        let entry = CacheEntry::new(value, size);

        let tier = &self.tiers[tier_idx];
        self.key_to_tier.insert(key.clone(), tier_idx);
        tier.put(key, entry)
    }

    /// Gets a value from the cache
    #[inline]
    pub fn get(&self, key: &K) -> Option<Arc<V>> {
        // Fast path: direct tier lookup
        let tier_idx = self.key_to_tier.get(key)?;
        let tier = &self.tiers[*tier_idx];
        tier.get(key)
    }

    /// Subscribes to cache updates
    #[inline]
    #[must_use]
    pub fn subscribe_updates(&self) -> Option<broadcast::Receiver<K>> {
        self.update_tx.as_ref().map(|tx| tx.subscribe())
    }

    #[inline]
    fn notify_update(&self, key: K) {
        self.update_tx.as_ref().map(|tx| tx.send(key));
    }

    #[inline]
    fn find_tier_for_size(&self, size: usize) -> Option<usize> {
        // Optimize for common case of small items
        if !self.tiers.is_empty() && size < self.config.tiers[0].size_range.1 {
            return Some(0);
        }

        // Binary search for larger items
        self.config
            .tiers
            .binary_search_by_key(&size, |tier| tier.size_range.0)
            .ok()
    }

    /// Gets cache statistics
    #[must_use]
    pub fn stats(&self) -> CacheStats {
        let mut tier_stats = Vec::with_capacity(self.tiers.len());
        let mut total_items = 0;
        let mut total_size = 0;

        for (tier, config) in self.tiers.iter().zip(self.config.tiers.iter()) {
            let stats = tier.stats(config);
            total_items += stats.items;
            total_size += stats.size;
            tier_stats.push(stats);
        }

        CacheStats {
            tier_stats,
            total_items,
            total_size,
        }
    }

    /// Removes a value from the cache
    #[inline]
    pub fn remove(&self, key: &K) -> Option<V> {
        let tier_idx = self.key_to_tier.remove(key)?;
        let tier = &self.tiers[tier_idx.1];
        tier.remove(key)
    }

    /// Clears the cache
    pub fn clear(&self) {
        for tier in &self.tiers {
            tier.clear();
        }
        self.key_to_tier.clear();
    }
}<|MERGE_RESOLUTION|>--- conflicted
+++ resolved
@@ -26,16 +26,8 @@
 type TierVec<K, V> = SmallVec<[Arc<CachePadded<Tier<K, V>>>; 4]>;
 
 /// High-performance multi-tiered cache with automatic sizing
-<<<<<<< HEAD
 #[derive(Debug)]
-pub struct AutoCache<K: Hash + Eq, V> {
-=======
-pub struct TieredCache<K, V>
-where
-    K: Hash + Eq + Clone + Send + Sync + HeapSize + 'static,
-    V: Clone + Send + Sync + HeapSize + 'static,
-{
->>>>>>> 4e7df6f8
+pub struct TieredCache<K: Hash + Eq, V> {
     tiers: TierVec<K, V>,
     key_to_tier: Arc<DashMap<K, usize>>,
     config: Arc<CacheConfig>,
